models/
keys/
venv/
<<<<<<< HEAD
env/
__pycache__/
utils/__pycache__/
=======
env/
>>>>>>> 1a6e37ae
<|MERGE_RESOLUTION|>--- conflicted
+++ resolved
@@ -1,10 +1,6 @@
 models/
 keys/
 venv/
-<<<<<<< HEAD
 env/
 __pycache__/
-utils/__pycache__/
-=======
-env/
->>>>>>> 1a6e37ae
+utils/__pycache__/